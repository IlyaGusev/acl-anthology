--- conflicted
+++ resolved
@@ -2,15 +2,13 @@
 
 ## [Unreleased]
 
-<<<<<<< HEAD
 ### Added
 
 - VenueIndex can now set `no_item_ids=True` to skip reverse-indexing volumes. This avoids parsing all XML files if all you want to access is basic venue information, but means that `Venue.item_ids` will be empty. _You probably don't want to use this unless you know that you are not going to need this information._
-=======
+
 ### Changed
 
 - LaTeX encoding now uses [pylatexenc](https://pylatexenc.readthedocs.io/) instead of latexcodec, and wraps all macros in braces. This should address problems with BibTeX handling, see [#4280](https://github.com/acl-org/acl-anthology/issues/4280).
->>>>>>> 75a6a5ba
 
 ## [0.5.0] — 2024-12-25
 
