--- conflicted
+++ resolved
@@ -32,11 +32,7 @@
 We also infer the presence of events.
 Each yearly entry for a venue creates an "events" page.
 This can be accessed using the year and venue code.
-<<<<<<< HEAD
-For example, the ACL 2020 event is available at <https://aclanthology.org/eventes/acl-2020>.
-=======
 For example, the ACL 2020 event is available at <https://aclanthology.org/events/acl-2020>.
->>>>>>> b665348b
 This page will include all volumes published under ACL, as well as any colocated events, such as workshops.
 
 ## Paper numbering
